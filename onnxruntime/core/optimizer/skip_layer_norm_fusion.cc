// Copyright (c) Microsoft Corporation. All rights reserved.
// Licensed under the MIT License.
#include "core/optimizer/initializer.h"
#include "core/optimizer/skip_layer_norm_fusion.h"
#include "core/graph/graph_utils.h"
#include "float.h"
#include <deque>

using namespace ONNX_NAMESPACE;
using namespace onnxruntime::common;
namespace onnxruntime {

// LayerNorm supports limited data types.
static std::vector<std::string> supported_data_types{"tensor(float16)", "tensor(float)"};

static bool IsSupportedDataType(const Node& node) {
  for (const auto& input_arg : node.InputDefs()) {
    if (std::find(supported_data_types.begin(), supported_data_types.end(),
                  *(input_arg->Type())) == supported_data_types.end()) {
      return false;
    }
  }
  return true;
}

static bool CheckFirstAdd(Node& add, ProviderType providertype) {
  if (providertype != add.GetExecutionProviderType() ||
      !IsSupportedDataType(add)) {
    return false;
  }

  // Check the input dimensions of the "Add" node.
  const TensorShapeProto* add_input1_shape = add.MutableInputDefs()[0]->Shape();
  const TensorShapeProto* add_input2_shape = add.MutableInputDefs()[1]->Shape();

  if (add_input1_shape == nullptr || add_input2_shape == nullptr) {
    return false;
  }
  // "Add" inputs have to be 3d.
  if (add_input1_shape->dim_size() != 3 || add_input2_shape->dim_size() != 3) {
    return false;
  }
  // "Add" inputs have to be of same dimensions.
  bool is_valid_input = true;
  for (int i = 0; i < 3; i++) {
    if (add_input1_shape->dim(i).dim_value() != add_input2_shape->dim(i).dim_value()) {
      is_valid_input = false;
      break;
    }
  }
  return is_valid_input;
}

// Add2 is the 2nd add of the to be fused sub-graph
// The 1st input should be a 3D tensor
// The 2nd input should be a 1D constant value
static bool CheckSecondAdd(Node& add, ProviderType providertype) {
  if (providertype != add.GetExecutionProviderType() ||
      !IsSupportedDataType(add)) {
    return false;
  }

  // Check the input dimensions of the "Add" node.
  const TensorShapeProto* add_input1_shape = add.MutableInputDefs()[0]->Shape();
  const TensorShapeProto* add_input2_shape = add.MutableInputDefs()[1]->Shape();

  if (add_input1_shape == nullptr || add_input2_shape == nullptr) {
    return false;
  }

  return add_input1_shape->dim_size() == 3 && add_input2_shape->dim_size() == 1;
}

/**
Skip Layer Normalization will fuse Add + LayerNormalization into one node, and another Add if applicable

Before fusion:
Format 1:
      [Sub1]   [Sub2]
         \       /
        Add2    /
           \   /
            Add1
             |
     LayerNormalization

Format 2:
      [Sub1]   [Sub2]
         \       /
          \    Add2
           \   /
            Add1
             |
     LayerNormalization

Format 3:
      [Sub1]   [Sub2]
         \       /
          \     /
           \   /
            Add1
             |
     LayerNormalization

After fusion:
       [Sub1]   [Sub1]
         \      /
          \    /
    SkipLayerNormalization

Note: This fusion doesn't consider the following case:
      [Sub1]   [Sub2]
         \       /
        Add2  Add3
           \   /
            Add1
             |
     LayerNormalization
*/

Status SkipLayerNormFusion::ApplyImpl(Graph& graph, bool& modified, int graph_level, const logging::Logger& logger) const {
  GraphViewer graph_viewer(graph);
  const auto& node_topology_list = graph_viewer.GetNodesInTopologicalOrder();
  std::vector<std::reference_wrapper<Node>> nodes_to_remove;
  for (auto node_index : node_topology_list) {
    nodes_to_remove.clear();
    Node* p_layernorm = graph.GetNode(node_index);
    if (p_layernorm == nullptr)
      continue;  // we removed the node as part of an earlier fusion.

    Node& ln_node = *p_layernorm;
    ORT_RETURN_IF_ERROR(Recurse(ln_node, modified, graph_level, logger));

    if (!graph_utils::IsSupportedOptypeVersionAndDomain(ln_node, "LayerNormalization", {1}) ||
        !graph_utils::IsSupportedProvider(ln_node, GetCompatibleExecutionProviders()) ||
        !IsSupportedDataType(ln_node)) {
      continue;
    }

    enum class Format : int8_t {
      Format1,
      Format2,
      Format3,
      None
    };

    Node* p_add1 = nullptr;
    Node* p_add2 = nullptr;
    Format matched_format = Format::None;

    // Format 1
    std::vector<graph_utils::EdgeEndToMatch> format1_parent_path{
        {0, 0, "Add", {7}, kOnnxDomain},
        {0, 0, "Add", {7}, kOnnxDomain}};

    std::vector<const Node::EdgeEnd*> edges;
    if (graph_utils::FindPath(ln_node, true, format1_parent_path, edges, logger)) {
      p_add1 = const_cast<Node*>(&edges[0]->GetNode());
      p_add2 = const_cast<Node*>(&edges[1]->GetNode());

      if (CheckFirstAdd(*p_add1, ln_node.GetExecutionProviderType()) &&
          CheckSecondAdd(*p_add2, ln_node.GetExecutionProviderType())) {
        matched_format = Format::Format1;
      }
    }

    if (matched_format == Format::None) {
      // Format 2
      std::vector<graph_utils::EdgeEndToMatch> format2_parent_path{
          {0, 0, "Add", {7}, kOnnxDomain},
          {0, 1, "Add", {7}, kOnnxDomain}};

      if (graph_utils::FindPath(ln_node, true, format2_parent_path, edges, logger)) {
        p_add1 = const_cast<Node*>(&edges[0]->GetNode());
        p_add2 = const_cast<Node*>(&edges[1]->GetNode());

        if (CheckFirstAdd(*p_add1, ln_node.GetExecutionProviderType()) &&
            CheckSecondAdd(*p_add2, ln_node.GetExecutionProviderType())) {
          matched_format = Format::Format2;
        }
      }
    }
<<<<<<< HEAD
    // "Add" inputs have to be of same dimensions.
    bool isValidInput = true;
    for (int i = 0; i < 3; i++) {
      if (add_input1_shape->dim(i).dim_value() != add_input2_shape->dim(i).dim_value()) {
        isValidInput = false;
        break;
=======

    if (matched_format == Format::None) {
      // Format 3
      std::vector<graph_utils::EdgeEndToMatch> format3_parent_path{
          {0, 0, "Add", {7}, kOnnxDomain}};

      if (graph_utils::FindPath(ln_node, true, format3_parent_path, edges, logger)) {
        p_add1 = const_cast<Node*>(&edges[0]->GetNode());

        if (CheckFirstAdd(*p_add1, ln_node.GetExecutionProviderType())) {
          matched_format = Format::Format3;
        }
>>>>>>> 3aac214b
      }
    }

    if (matched_format == Format::None) {
      continue;
    }

<<<<<<< HEAD
    // Find "LayerNormalization" node after the "Add".
    Node& ln_node = *graph.GetNode(add_node.OutputNodesBegin()->Index());
    if (!graph_utils::IsSupportedOptypeVersionAndDomain(ln_node, "LayerNormalization", {1}) ||
        ln_node.GetExecutionProviderType() != add_node.GetExecutionProviderType() ||
        !IsSupportedDataType(ln_node)) {
      continue;
    }

    // Find Previous add node
    //NodeArg* p_bias_node_arg = nullptr;
    //NodeArg* p_input_node_arg = nullptr;
    Node* p_bias_node = nullptr;
    for (auto node_iter = add_node.InputNodesBegin(); node_iter != add_node.InputNodesEnd(); ++node_iter) {
      Node* p_node = graph.GetNode(node_iter->Index());
      if (!p_node ||
          !graph_utils::IsSupportedOptypeVersionAndDomain(*p_node, "Add", {7}) ||
          !graph_utils::IsSupportedProvider(*p_node, GetCompatibleExecutionProviders()) ||
          p_node->GetOutputEdgesCount() != 1 ||
          !IsSupportedDataType(*p_node)) {
        continue;
      }

      p_bias_node = p_node;
      break;
      /*const TensorShapeProto* bias_node_input1_shape = p_bias_node->MutableInputDefs()[0]->Shape();
      const TensorShapeProto* bias_node_input2_shape = p_bias_node->MutableInputDefs()[1]->Shape();
      if (bias_node_input1_shape != nullptr &&
          bias_node_input1_shape->dim_size() == 1 &&
          graph_utils::NodeArgIsConstant(graph, *(p_bias_node->InputDefs()[0]))) {
        p_bias_node_arg = p_bias_node->MutableInputDefs()[0];
        p_input_node_arg = p_bias_node->MutableInputDefs()[1];
        break;
      }
      if (bias_node_input2_shape != nullptr &&
          bias_node_input2_shape->dim_size() == 1 &&
          graph_utils::NodeArgIsConstant(graph, *(p_bias_node->InputDefs()[1]))) {
        p_input_node_arg = p_bias_node.MutableInputDefs()[0];
        p_bias_node_arg = p_bias_node.MutableInputDefs()[1];
        break;
      }*/
    }

    // Get the inputs for the new SkipLayerNormalization node.
    std::vector<NodeArg*> skip_layer_norm_input_defs{add_node.MutableInputDefs()[0],
                                                     add_node.MutableInputDefs()[1],
                                                     ln_node.MutableInputDefs()[1],
                                                     ln_node.MutableInputDefs()[2]};

    if (p_bias_node != nullptr) {
      skip_layer_norm_input_defs[0] = p_bias_node->MutableInputDefs()[0];
      skip_layer_norm_input_defs.push_back(p_bias_node->MutableInputDefs()[1]);
      nodes_to_remove.push_back(*p_bias_node);
    }

    nodes_to_remove.push_back( add_node );
    nodes_to_remove.push_back( ln_node );

=======
    // Get the inputs for the new SkipLayerNormalization node.
    std::vector<NodeArg*> skip_layer_norm_input_defs{p_add1->MutableInputDefs()[0],
                                                     p_add1->MutableInputDefs()[1],
                                                     ln_node.MutableInputDefs()[1],
                                                     ln_node.MutableInputDefs()[2]};

    if (matched_format == Format::Format1) {
      skip_layer_norm_input_defs[0] = p_add2->MutableInputDefs()[0];
      skip_layer_norm_input_defs.push_back(p_add2->MutableInputDefs()[1]);
      nodes_to_remove.push_back(*p_add2);
    } else if (matched_format == Format::Format2) {
      skip_layer_norm_input_defs[1] = p_add2->MutableInputDefs()[0];
      skip_layer_norm_input_defs.push_back(p_add2->MutableInputDefs()[1]);
      nodes_to_remove.push_back(*p_add2);
    }

    nodes_to_remove.push_back(*p_add1);
    nodes_to_remove.push_back(ln_node);

>>>>>>> 3aac214b
    Node& skip_layer_norm_node = graph.AddNode(graph.GenerateNodeName("SkipLayerNormalization"),
                                               "SkipLayerNormalization",
                                               "fused SkipLayerNorm subgraphs ",
                                               skip_layer_norm_input_defs,
                                               {}, {}, kMSDomain);

    // Assign provider to this new node. Provider should be same as the provider for old node.
    skip_layer_norm_node.SetExecutionProviderType(ln_node.GetExecutionProviderType());

    // move input edges to add (first in list) across to the layer_norm_node.
    // move output definitions and output edges from mul_node (last in list) to layer_norm_node.
    // remove all the other nodes.
    graph_utils::FinalizeNodeFusion(graph, nodes_to_remove, skip_layer_norm_node);

    modified = true;
  }
  return Status::OK();
}
}  // namespace onnxruntime<|MERGE_RESOLUTION|>--- conflicted
+++ resolved
@@ -180,14 +180,6 @@
         }
       }
     }
-<<<<<<< HEAD
-    // "Add" inputs have to be of same dimensions.
-    bool isValidInput = true;
-    for (int i = 0; i < 3; i++) {
-      if (add_input1_shape->dim(i).dim_value() != add_input2_shape->dim(i).dim_value()) {
-        isValidInput = false;
-        break;
-=======
 
     if (matched_format == Format::None) {
       // Format 3
@@ -200,7 +192,6 @@
         if (CheckFirstAdd(*p_add1, ln_node.GetExecutionProviderType())) {
           matched_format = Format::Format3;
         }
->>>>>>> 3aac214b
       }
     }
 
@@ -208,65 +199,6 @@
       continue;
     }
 
-<<<<<<< HEAD
-    // Find "LayerNormalization" node after the "Add".
-    Node& ln_node = *graph.GetNode(add_node.OutputNodesBegin()->Index());
-    if (!graph_utils::IsSupportedOptypeVersionAndDomain(ln_node, "LayerNormalization", {1}) ||
-        ln_node.GetExecutionProviderType() != add_node.GetExecutionProviderType() ||
-        !IsSupportedDataType(ln_node)) {
-      continue;
-    }
-
-    // Find Previous add node
-    //NodeArg* p_bias_node_arg = nullptr;
-    //NodeArg* p_input_node_arg = nullptr;
-    Node* p_bias_node = nullptr;
-    for (auto node_iter = add_node.InputNodesBegin(); node_iter != add_node.InputNodesEnd(); ++node_iter) {
-      Node* p_node = graph.GetNode(node_iter->Index());
-      if (!p_node ||
-          !graph_utils::IsSupportedOptypeVersionAndDomain(*p_node, "Add", {7}) ||
-          !graph_utils::IsSupportedProvider(*p_node, GetCompatibleExecutionProviders()) ||
-          p_node->GetOutputEdgesCount() != 1 ||
-          !IsSupportedDataType(*p_node)) {
-        continue;
-      }
-
-      p_bias_node = p_node;
-      break;
-      /*const TensorShapeProto* bias_node_input1_shape = p_bias_node->MutableInputDefs()[0]->Shape();
-      const TensorShapeProto* bias_node_input2_shape = p_bias_node->MutableInputDefs()[1]->Shape();
-      if (bias_node_input1_shape != nullptr &&
-          bias_node_input1_shape->dim_size() == 1 &&
-          graph_utils::NodeArgIsConstant(graph, *(p_bias_node->InputDefs()[0]))) {
-        p_bias_node_arg = p_bias_node->MutableInputDefs()[0];
-        p_input_node_arg = p_bias_node->MutableInputDefs()[1];
-        break;
-      }
-      if (bias_node_input2_shape != nullptr &&
-          bias_node_input2_shape->dim_size() == 1 &&
-          graph_utils::NodeArgIsConstant(graph, *(p_bias_node->InputDefs()[1]))) {
-        p_input_node_arg = p_bias_node.MutableInputDefs()[0];
-        p_bias_node_arg = p_bias_node.MutableInputDefs()[1];
-        break;
-      }*/
-    }
-
-    // Get the inputs for the new SkipLayerNormalization node.
-    std::vector<NodeArg*> skip_layer_norm_input_defs{add_node.MutableInputDefs()[0],
-                                                     add_node.MutableInputDefs()[1],
-                                                     ln_node.MutableInputDefs()[1],
-                                                     ln_node.MutableInputDefs()[2]};
-
-    if (p_bias_node != nullptr) {
-      skip_layer_norm_input_defs[0] = p_bias_node->MutableInputDefs()[0];
-      skip_layer_norm_input_defs.push_back(p_bias_node->MutableInputDefs()[1]);
-      nodes_to_remove.push_back(*p_bias_node);
-    }
-
-    nodes_to_remove.push_back( add_node );
-    nodes_to_remove.push_back( ln_node );
-
-=======
     // Get the inputs for the new SkipLayerNormalization node.
     std::vector<NodeArg*> skip_layer_norm_input_defs{p_add1->MutableInputDefs()[0],
                                                      p_add1->MutableInputDefs()[1],
@@ -286,7 +218,6 @@
     nodes_to_remove.push_back(*p_add1);
     nodes_to_remove.push_back(ln_node);
 
->>>>>>> 3aac214b
     Node& skip_layer_norm_node = graph.AddNode(graph.GenerateNodeName("SkipLayerNormalization"),
                                                "SkipLayerNormalization",
                                                "fused SkipLayerNorm subgraphs ",
